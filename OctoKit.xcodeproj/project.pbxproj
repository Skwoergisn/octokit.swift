--- conflicted
+++ resolved
@@ -96,7 +96,6 @@
 		23F6434F1C7AEF70000427B3 /* user_repos.json in Resources */ = {isa = PBXBuildFile; fileRef = 234F4BDC1BDDE44600A58EF7 /* user_repos.json */; };
 		23F643501C7AEF72000427B3 /* users.json in Resources */ = {isa = PBXBuildFile; fileRef = E7EE59DF1BE139FD0012E3D2 /* users.json */; };
 		23F643511C7AEF73000427B3 /* users.json in Resources */ = {isa = PBXBuildFile; fileRef = E7EE59DF1BE139FD0012E3D2 /* users.json */; };
-<<<<<<< HEAD
 		515337C2225166600024544D /* Gist.swift in Sources */ = {isa = PBXBuildFile; fileRef = 515337C1225166600024544D /* Gist.swift */; };
 		515337C4225179FB0024544D /* File.swift in Sources */ = {isa = PBXBuildFile; fileRef = 515337C3225179FB0024544D /* File.swift */; };
 		515337C5225179FB0024544D /* File.swift in Sources */ = {isa = PBXBuildFile; fileRef = 515337C3225179FB0024544D /* File.swift */; };
@@ -105,11 +104,9 @@
 		515337C822517A060024544D /* Gist.swift in Sources */ = {isa = PBXBuildFile; fileRef = 515337C1225166600024544D /* Gist.swift */; };
 		515337C922517A070024544D /* Gist.swift in Sources */ = {isa = PBXBuildFile; fileRef = 515337C1225166600024544D /* Gist.swift */; };
 		515337CA22517A0B0024544D /* Gist.swift in Sources */ = {isa = PBXBuildFile; fileRef = 515337C1225166600024544D /* Gist.swift */; };
-=======
 		515337A9224FC3760024544D /* issue2.json in Resources */ = {isa = PBXBuildFile; fileRef = 515337A8224FC3760024544D /* issue2.json */; };
 		515337AA224FC3760024544D /* issue2.json in Resources */ = {isa = PBXBuildFile; fileRef = 515337A8224FC3760024544D /* issue2.json */; };
 		515337AB224FC3760024544D /* issue2.json in Resources */ = {isa = PBXBuildFile; fileRef = 515337A8224FC3760024544D /* issue2.json */; };
->>>>>>> f29053b8
 		BF8C711C2C6B42F9F323FCFE /* pull_requests.json in Resources */ = {isa = PBXBuildFile; fileRef = BF8C79B71035B425F7748392 /* pull_requests.json */; };
 		BF8C716EB8D5CA2CBBA745CB /* pull_request.json in Resources */ = {isa = PBXBuildFile; fileRef = BF8C77314F563A710F11E2F6 /* pull_request.json */; };
 		BF8C719220F02AC04EF3D137 /* PullRequestTests.swift in Sources */ = {isa = PBXBuildFile; fileRef = BF8C76EB002802C14A08F63E /* PullRequestTests.swift */; };
@@ -252,12 +249,9 @@
 		23CAF29A1C7AB619005011C4 /* OctoKit.framework */ = {isa = PBXFileReference; explicitFileType = wrapper.framework; includeInIndex = 0; path = OctoKit.framework; sourceTree = BUILT_PRODUCTS_DIR; };
 		23F6433C1C7AEEB6000427B3 /* Nocilla.framework */ = {isa = PBXFileReference; lastKnownFileType = wrapper.framework; name = Nocilla.framework; path = Carthage/Build/tvOS/Nocilla.framework; sourceTree = "<group>"; };
 		23F643421C7AEF2F000427B3 /* Nocilla.framework */ = {isa = PBXFileReference; lastKnownFileType = wrapper.framework; name = Nocilla.framework; path = Carthage/Build/Mac/Nocilla.framework; sourceTree = "<group>"; };
-<<<<<<< HEAD
 		515337C1225166600024544D /* Gist.swift */ = {isa = PBXFileReference; lastKnownFileType = sourcecode.swift; path = Gist.swift; sourceTree = "<group>"; };
 		515337C3225179FB0024544D /* File.swift */ = {isa = PBXFileReference; lastKnownFileType = sourcecode.swift; path = File.swift; sourceTree = "<group>"; };
-=======
 		515337A8224FC3760024544D /* issue2.json */ = {isa = PBXFileReference; lastKnownFileType = text.json; name = issue2.json; path = Fixtures/issue2.json; sourceTree = "<group>"; };
->>>>>>> f29053b8
 		BF8C72B985869B84F46B4E9D /* Parameters.swift */ = {isa = PBXFileReference; fileEncoding = 4; lastKnownFileType = sourcecode.swift; path = Parameters.swift; sourceTree = "<group>"; };
 		BF8C73E0EF3CEEBDEA68DD5E /* PullRequest.swift */ = {isa = PBXFileReference; fileEncoding = 4; lastKnownFileType = sourcecode.swift; path = PullRequest.swift; sourceTree = "<group>"; };
 		BF8C76EB002802C14A08F63E /* PullRequestTests.swift */ = {isa = PBXFileReference; fileEncoding = 4; lastKnownFileType = sourcecode.swift; path = PullRequestTests.swift; sourceTree = "<group>"; };
