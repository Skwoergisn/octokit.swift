--- conflicted
+++ resolved
@@ -1175,11 +1175,7 @@
 				MACOSX_DEPLOYMENT_TARGET = 10.12;
 				SDKROOT = macosx;
 				SKIP_INSTALL = YES;
-<<<<<<< HEAD
-				SWIFT_VERSION = 4.0;
-=======
 				SWIFT_VERSION = 4.2;
->>>>>>> a764dba6
 				VERSIONING_SYSTEM = "apple-generic";
 				VERSION_INFO_PREFIX = "";
 			};
@@ -1212,14 +1208,9 @@
 				MACOSX_DEPLOYMENT_TARGET = 10.12;
 				SDKROOT = macosx;
 				SKIP_INSTALL = YES;
-<<<<<<< HEAD
-				SWIFT_OPTIMIZATION_LEVEL = "-Owholemodule";
-				SWIFT_VERSION = 4.0;
-=======
 				SWIFT_COMPILATION_MODE = wholemodule;
 				SWIFT_OPTIMIZATION_LEVEL = "-O";
 				SWIFT_VERSION = 4.2;
->>>>>>> a764dba6
 				VERSIONING_SYSTEM = "apple-generic";
 				VERSION_INFO_PREFIX = "";
 			};
